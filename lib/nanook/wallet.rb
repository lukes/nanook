--- conflicted
+++ resolved
@@ -373,44 +373,24 @@
       account(into).receive(block)
     end
 
-<<<<<<< HEAD
     # Restore a previously created wallet by its seed.
-    # A new wallet will be created on your node, and will have its seed
-    # set to the given seed.
+    # A new wallet will be created on your node (with a new wallet id)
+    # and will have its seed set to the given seed.
     #
     # ==== Example:
     #
-    #   Nanook.new.wallet.restore(wallet_seed) # => Nanook::Wallet
-=======
-    # Creates a new wallet with a specific seed.
-    # This causes any accounts created in this wallet to be the same as the
-    # accounts in the wallet that had the original seed.
-    #
-    # ==== Example:
-    #
     #   Nanook.new.wallet.restore(seed) # => Nanook::Wallet
->>>>>>> 6d3f04e5
     #
     # @param seed [String] the wallet seed to restore.
     # @param accounts [Integer] optionally restore the given number of accounts for the wallet.
     #
-<<<<<<< HEAD
-    # @return [Nanook::Wallet]
-    # @raise Nanook::Error if unsuccessful
-    def restore(seed, accounts:0)
-      wallet = create
-      @wallet = wallet.id
-
-      unless change_seed(seed)
-=======
     # @return [Nanook::Wallet] a new wallet
     # @raise Nanook::Error if unsuccessful
     def restore(seed, accounts:0)
       create
 
-      unless change_id(seed)
->>>>>>> 6d3f04e5
-        raise Nanook::Error.new("Unable to set seed/id for wallet")
+      unless change_seed(seed)
+        raise Nanook::Error.new("Unable to set seed for wallet")
       end
 
       if accounts > 0
